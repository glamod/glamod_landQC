--- conflicted
+++ resolved
@@ -17,14 +17,10 @@
 MAX_SPREAD = 5.0
 
 #*********************************************
-<<<<<<< HEAD
 def plot_pressure_timeseries(sealp: utils.Meteorological_Variable,
                              stnlp: utils.Meteorological_Variable,
                              times: np.array, bad: int) -> None:
-=======
-def plot_pressure(sealp: utils.Meteorological_Variable, stnlp: utils.Meteorological_Variable,
-                  times: np.array, bad: int) -> None:
->>>>>>> 028a9f8e
+
     '''
     Plot each observation of SLP or StnLP against surrounding data
 
@@ -86,15 +82,11 @@
 
 
 #************************************************************************
-<<<<<<< HEAD
 def identify_values(sealp: utils.Meteorological_Variable,
                     stnlp: utils.Meteorological_Variable,
                     config_dict: dict,
                     plots: bool=False, diagnostics: bool=False) -> None:
-=======
-def identify_values(sealp: utils.Meteorological_Variable, stnlp: utils.Meteorological_Variable, times: np.array,
-                    config_dict: dict, plots: bool = False, diagnostics: bool = False) -> None:
->>>>>>> 028a9f8e
+
     """
     Find average and spread of differences
 
@@ -128,15 +120,11 @@
     return # identify_values
 
 #************************************************************************
-<<<<<<< HEAD
 def pressure_offset(sealp: utils.Meteorological_Variable,
                     stnlp: utils.Meteorological_Variable,
                     times: np.array, config_dict: dict,
                     plots: bool=False, diagnostics: bool=False) -> None:
-=======
-def pressure_offset(sealp: utils.Meteorological_Variable, stnlp: utils.Meteorological_Variable,
-                    times: np.array, config_dict: dict, plots: bool = False, diagnostics: bool = False) -> None:
->>>>>>> 028a9f8e
+
     """
     Flag locations where difference between station and sea-level pressure
     falls outside of bounds
@@ -180,14 +168,12 @@
                 plot_pressure_distribution(difference, vmin=(average + (THRESHOLD*spread)),
                                            vmax=(average - (THRESHOLD*spread)))
 
+
+            if len(high) != 0 or len(low) != 0:   
+                print("Pressure {}".format(stnlp.name))
             if len(high) != 0:
                 flags[high] = "p"
                 if diagnostics:
-<<<<<<< HEAD
-                    print("Pressure {}".format(stnlp.name))
-=======
-                    print("Pressure")
->>>>>>> 028a9f8e
                     print("   Number of high differences {}".format(len(high)))
                 if plots:
                     for bad in high:
@@ -217,7 +203,6 @@
     Suggestion from Scott Stevens to calculate the SLP from the StnLP
     Presumes 15C if no temperature available
 
-<<<<<<< HEAD
     Formula from https://keisan.casio.com/keisan/image/Convertpressure.pdf
 
     :param array stnlp: station level pressure data
@@ -225,13 +210,7 @@
     :param array temperature: temperature data
 
     :returns: np.array
-=======
-    :param array stnlp: station level pressure
-    :param float elevation: station elevation
-    :param array temperature: station temperature
-
-    :returns: array of SLP
->>>>>>> 028a9f8e
+
     '''
     filled_temperature = np.ma.copy(temperature)
 
@@ -249,7 +228,6 @@
 
 
 #************************************************************************
-<<<<<<< HEAD
 def adjust_existing_flag_locs(var: utils.Meteorological_Variable,
                             flags: np.array) -> np.array:
     """
@@ -275,11 +253,6 @@
                     temperature: utils.Meteorological_Variable,
                     times: np.array, elevation: int,
                     plots: bool=False, diagnostics: bool=False) -> None:
-=======
-def pressure_theory(sealp: utils.Meteorological_Variable, stnlp: utils.Meteorological_Variable,
-                    temperature: utils.Meteorological_Variable, times: np.array, elevation: float,
-                    plots: bool = False, diagnostics: bool = False) -> None:
->>>>>>> 028a9f8e
     """
     Flag locations where difference between recorded and calculated sea-level pressure 
     falls outside of bounds
@@ -309,11 +282,7 @@
     if len(bad_locs) != 0:
         flags[bad_locs] = "p"
         if diagnostics:
-<<<<<<< HEAD
             print("Pressure {}".format(stnlp.name))
-=======
-            print("Pressure")
->>>>>>> 028a9f8e
             print("   Number of mismatches between recorded and theoretical SLPs {}".format(len(bad_locs)))
         if plots:
             for bad in bad_locs:

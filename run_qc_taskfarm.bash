--- conflicted
+++ resolved
@@ -52,15 +52,11 @@
     email=${4}
 
     echo "#!/bin/bash -l" > "${kay_script}"
-<<<<<<< HEAD
     if [ "${STAGE}" == "I" ]; then
-	echo "#SBATCH -p ProdQ" >> "${kay_script}"
+	     echo "#SBATCH -p ProdQ" >> "${kay_script}"
     elif  [ "${STAGE}" == "N" ]; then
-	echo "#SBATCH -p ShmemQ" >> "${kay_script}"
-    fi
-=======
-    echo "#SBATCH -p ProdQ" >> "${kay_script}"
->>>>>>> 50f1a578
+	     echo "#SBATCH -p ShmemQ" >> "${kay_script}"
+    fi
     echo "#SBATCH -N 1" >> "${kay_script}"
     echo "#SBATCH -t 24:00:00" >> "${kay_script}"
     echo "#SBATCH -A glamod" >> "${kay_script}"

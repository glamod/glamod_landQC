--- conflicted
+++ resolved
@@ -243,11 +243,7 @@
 # Spin through each in turn, creating a job
 # Mix up the stations, so that not all the big/long ones (USA etc)
 #   Are in the same jobs
-<<<<<<< HEAD
 shuffled_stns=$(awk -F" " '{print $1}' "${station_list_file}" | shuf)
-=======
-shuffled_stns=$(echo "${stn_ids}" | xargs shuf -e)
->>>>>>> 2216535d
 
 scnt=1
 for stn in ${shuffled_stns}

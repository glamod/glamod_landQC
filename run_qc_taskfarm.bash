#!/bin/bash
#set -x
#****************************************************************** 
# Script to process all the stations.  Runs through station list
#   and submits each as a separate jobs to KAY
#
# CALL
#    bash run_qc.bash STAGE WAIT
#    
#    STAGE = I [internal] or N [neighbour]
#     WAIT = T [true] or F [false] # wait for upstream files to be ready
#****************************************************************** 

#**************************************
# manage the input arguments
STAGE=$1
if [ "${STAGE}" != "I" ] && [ "${STAGE}" != "N" ]; then
    echo "Please enter valid switch. I (internal) or N (neighbour)"
    exit
fi
WAIT=$2
if [ "${WAIT}" != "T" ] && [ "${WAIT}" != "F" ]; then
    echo "Please enter valid waiting option. T (true - wait for upstream files) or F (false - skip missing files)"
    exit
fi
CLOBBER=$3
if [ "${CLOBBER}" != "C" ] && [ "${CLOBBER}" != "S" ]; then
    echo "Please enter valid clobber option. C (clobber - overwrite existing outputs) or S (skip - keep existing outputs)"
    exit
fi
# remove all 3 positional characters
shift
shift
shift

#**************************************
# other settings
cwd=$(pwd)
STATIONS_PER_BATCH=1000

SCRIPT_DIR=${cwd}/taskfarm_scripts/
if [ ! -d "${SCRIPT_DIR}" ]; then
    mkdir "${SCRIPT_DIR}"
fi

#**************************************
# Set functions
function write_kay_script {
    kay_script=${1}
    taskfarm_script=${2}
    batch=${3}
    email=${4}

    echo "#!/bin/bash -l" > "${kay_script}"
    if [ "${STAGE}" == "I" ]; then
	     echo "#SBATCH -p ProdQ" >> "${kay_script}"
    elif  [ "${STAGE}" == "N" ]; then
	     echo "#SBATCH -p ShmemQ" >> "${kay_script}"
    fi
    echo "#SBATCH -N 1" >> "${kay_script}"
    echo "#SBATCH -t 24:00:00" >> "${kay_script}"
    echo "#SBATCH -A glamod" >> "${kay_script}"
    echo "#SBATCH -o ${ROOTDIR}/${LOG_DIR}/${VERSION::-1}_QC_${STAGE}_batch-${batch}.out" >> "${kay_script}"
    echo "#SBATCH -e ${ROOTDIR}/${LOG_DIR}/${VERSION::-1}_QC_${STAGE}_batch-${batch}.err" >> "${kay_script}"
    echo "#SBATCH --mail-user=${email}" >> "${kay_script}"
    echo "#SBATCH --mail-type=BEGIN,END" >> "${kay_script}"
    echo "" >> "${kay_script}"
#    # TODO sort python environment
#    echo "# activate python environment" >> "${kay_script}"
#    echo "source ${VENVDIR}/bin/activate" >> "${kay_script}"
    # TODO check that CONDA works
    echo "# activate python environment" >> "${kay_script}"
    echo "module load conda" >> "${kay_script}"
    echo "source activate glamod_QC" >> "${kay_script}"
    
    echo "" >> "${kay_script}"
    echo "# go to scripts and set taskfarm running" >> "${kay_script}"
    echo "cd ${SCRIPT_DIR}" >> "${kay_script}"
    echo "module load taskfarm" >> "${kay_script}"
    echo "taskfarm ${taskfarm_script}" >> "${kay_script}"

} # write_kay_script

function write_and_submit_kay_script {
    taskfarm_script=${1}
    batch=${2}
    email=${3}

    if [ "${STAGE}" == "I" ]; then
	kay_script="${SCRIPT_DIR}/kay_internal_${batch}.bash"
    elif  [ "${STAGE}" == "N" ]; then
	kay_script="${SCRIPT_DIR}/kay_external_${batch}.bash"
    fi
    
    if [ -e "${kay_script}" ]; then
	rm "${kay_script}"
    fi
    write_kay_script "${kay_script}" "${taskfarm_script}" "${batch}" "${email}"
    
    sbatch < "${kay_script}"

} # write_and_submit_kay_script

function prepare_taskfarm_script {
    batch=${1}

    if [ "${STAGE}" == "I" ]; then
	taskfarm_script="${SCRIPT_DIR}/taskfarm_internal_${batch}.bash"
    elif  [ "${STAGE}" == "N" ]; then
	taskfarm_script="${SCRIPT_DIR}/taskfarm_external_${batch}.bash"
    fi
    if [ -e "${taskfarm_script}" ]; then
	rm "${taskfarm_script}"
    fi
    echo "${taskfarm_script}"
} # prepare_taskfarm_script


#**************************************
# use configuration file to pull out paths &c
CONFIG_FILE="${cwd}/configuration.txt"

# VENVDIR="$(grep "venvdir " "${CONFIG_FILE}" | awk -F'= ' '{print $2}')"
# using spaces after setting ID to ensure pull out correct line
# these are fixed references
ROOTDIR="$(grep "root " "${CONFIG_FILE}" | awk -F'= ' '{print $2}')"

# extract remaining locations
MFF_DIR="$(grep "mff " "${CONFIG_FILE}" | awk -F'= ' '{print $2}')"
MFF_VER="$(grep "mff_version " "${CONFIG_FILE}" | awk -F'= ' '{print $2}')"
PROC_DIR="$(grep "proc " "${CONFIG_FILE}" | awk -F'= ' '{print $2}')"
QFF_DIR="$(grep "qff " "${CONFIG_FILE}" | awk -F'= ' '{print $2}')"
QFF_ZIP="$(grep "out_compression " "${CONFIG_FILE}" | awk -F'= ' '{print $2}')"
VERSION="$(grep "version " "${CONFIG_FILE}" | grep -v "${MFF_VER}" | awk -F'= ' '{print $2}')"
ERR_DIR="$(grep "errors " "${CONFIG_FILE}" | awk -F'= ' '{print $2}')"
LOG_DIR="$(grep "logs " "${CONFIG_FILE}" | awk -F'= ' '{print $2}')"
if [ ! -d "${ROOTDIR}${LOG_DIR}" ]; then
    mkdir "${ROOTDIR}${LOG_DIR}"
fi

# other bits of information from the config file.
email="$(grep "email " "${CONFIG_FILE}" | awk -F'= ' '{print $2}')"

#**************************************
# if neighbour checks make sure all files in place
if [ "${STAGE}" == "N" ]; then
    echo "${ROOTDIR}${QFF_DIR%/}_configs/${VERSION}neighbours.txt"
    if [ ! -f "${ROOTDIR}${QFF_DIR%/}_configs/${VERSION}neighbours.txt" ]; then
        read -p "Neighbour file missing - do you want to create? (Y/N): " run_neighbours

    else
	read -p "Neighbour file exists - do you want to rebuild? (Y/N): " run_neighbours
    fi
    # check if needing to run
    if [ "${run_neighbours}" == "Y" ] || [ "${run_neighbours}" == "y" ]; then
	echo "Running neighbour finding routine"
	module load conda
	source activate glamod_QC
        # source ${VENVDIR}/bin/activate
        python "${cwd}/find_neighbours.py"

	wc -l "${ROOTDIR}${QFF_DIR%/}_configs/${VERSION}neighbours.txt"
    else
	if [ ! -f "${ROOTDIR}${QFF_DIR%/}_configs/${VERSION}neighbours.txt" ]; then
	    echo "Not running neighbour finding routine and doesn't exist: Exit"
	    exit
	fi
    fi
fi


# set up list of stations
STATION_LIST="$(grep "station_list " "${CONFIG_FILE}" | awk -F'= ' '{print $2}')"
station_list_file="${STATION_LIST}"

wc -l "${station_list_file}"
stn_ids=$(awk -F" " '{print $1}' "${station_list_file}")

#**************************************
echo "Check all upstream stations present"
missing_file=missing.txt
if [ -e ${missing_file} ]; then
    rm ${missing_file}
fi
touch ${missing_file}
for stn in ${stn_ids}
do
    processed=false
    if [ "${STAGE}" == "I" ]; then
        if [ -f "${MFF_DIR}${MFF_VER}${stn}.mff" ]; then
            processed=true
        fi
    elif [ "${STAGE}" == "N" ]; then
        if [ -f "${ROOTDIR}${PROC_DIR}${VERSION}${stn}.qff${QFF_ZIP}" ]; then
            processed=true
        elif [ -f "${ROOTDIR}${QFF_DIR}${VERSION}bad_stations/${stn}.qff${QFF_ZIP}" ]; then
            # if station not processed/withheld, then has been processed, and won't appear
            processed=true
        elif [ -f "${ROOTDIR}${ERR_DIR}${VERSION}${stn}.err" ]; then
            # if station has had an error, then has been processed, and won't appear
            processed=true
        fi
    fi

    if [ ${processed} == false ]; then
        echo "${stn}" >> ${missing_file}
    fi

done

if [ "${STAGE}" == "N" ]; then
    echo "${ROOTDIR}${PROC_DIR}${VERSION}*.qff${QFF_ZIP}"
    n_processed_successfully=$(eval ls "${ROOTDIR}${PROC_DIR}${VERSION}" | wc -l)
    echo "Internal checks successful on ${n_processed_successfully} stations"
    n_processed_bad=$(eval ls "${ROOTDIR}${QFF_DIR}${VERSION}bad_stations/*.qff${QFF_ZIP}" | wc -l)
    echo "Internal checks withheld ${n_processed_bad} stations"
    n_processed_err=$(eval ls "${ROOTDIR}${ERR_DIR}${VERSION}/*err" | wc -l)
    echo "Internal checks had errors on ${n_processed_err} stations"
fi

echo "Checked for all input files - see missing.txt"
n_missing=$(wc "${missing_file}" | awk -F' ' '{print $1}')
if [ "${n_missing}" -ne 0 ]; then
    read -p "${n_missing} upstream files missing - do you want to run remainder Y/N? " run_kay
    if [ "${run_kay}" == "N" ] || [ "${run_kay}" == "n" ]; then
        exit
    fi
else
    read -p "All upstream files present - do you want to run the job Y/N? " run_kay
    if [ "${run_kay}" == "N" ] || [ "${run_kay}" == "n" ]; then
        exit
    fi

fi

#**************************************
# Batch the stations into a number of taskfarm scripts
#   one script per $STATIONS_PER_BATCH stations
batch=1
taskfarm_script="$(prepare_taskfarm_script "${batch}")"

#**************************************
# spin through each in turn, creating a job
scnt=1
for stn in ${stn_ids}
do
    echo "${stn}"
    
    # check target file exists (in case waiting on upstream process)
    submit=false
    while [ ${submit} == false ];
    do
    # check if upstream data files are present
	if [ "${STAGE}" == "I" ]; then
        if [ -f "${MFF_DIR}${MFF_VER}${stn}.mff" ]; then
		    submit=true
        fi
	elif [ "${STAGE}" == "N" ]; then
        if [ -f "${ROOTDIR}${PROC_DIR}${VERSION}${stn}.qff${QFF_ZIP}" ]; then
		    submit=true
        elif [ -f "${ROOTDIR}${QFF_DIR}${VERSION}bad_stations/${stn}.qff${QFF_ZIP}" ]; then
		    # if station not processed, then no point submitting
		    submit=false
        elif [ -f "${ROOTDIR}${ERR_DIR}${VERSION}${stn}.err" ]; then
		    # if station has had an error, then no point in submitting
		    submit=false
#            else
#                # file may well have been withheld, so skip for the moment
#                # 2020-06-01 - needs to be sorted better (checking the bad_stations folder)
#                submit=true
        fi
	fi
        
	# option to skip over if upstream missing through unexpected way
	if [ "${WAIT}" == "T" ]; then	    
        if [ ${submit} == false ]; then
		    echo "upstream file ${stn} missing, sleeping 1m"
		    sleep 1m
        fi
	    
	elif [ "${WAIT}" == "F" ]; then	    
        if [ ${submit} == false ]; then
		    echo "upstream file ${stn} missing, skipping"
		    break
	        # to escape the loop as we will skip this file
        fi
	fi
    done
    
    # Have upstream file indicator, so can now insert into script
    # make the Taskfarm script and submit
    if [ ${submit} == true ]; then

        if [ "${STAGE}" == "I" ]; then
	        if [ ! -e "${ROOTDIR}${PROC_DIR}${VERSION}" ]; then
		        mkdir "${ROOTDIR}${PROC_DIR}${VERSION}"
	        fi
	    elif [ "${STAGE}" == "N" ]; then
	        if [ ! -e "${ROOTDIR}${QFF_DIR}${VERSION}" ]; then
		        mkdir "${ROOTDIR}${QFF_DIR}${VERSION}"
	        fi
    	fi

        # if overwrite
        if [ "${CLOBBER}" == "C" ]; then

	        if [ "${STAGE}" == "I" ]; then
		        echo "python3 ${cwd}/intra_checks.py --restart_id ${stn} --end_id ${stn} --full --diagnostics --clobber" >> "${taskfarm_script}"
	        elif  [ "${STAGE}" == "N" ]; then
		        echo "python3 ${cwd}/inter_checks.py --restart_id ${stn} --end_id ${stn} --full --diagnostics --clobber" >> "${taskfarm_script}"
	        fi

<<<<<<< HEAD
	    # if not overwrite
	    else
=======
            # increment station counter
            let scnt=scnt+1

	# if not overwrite
	else
>>>>>>> 64f12d47
            # check if already processed before setting going
            if [ "${STAGE}" == "I" ]; then

                if [ -f "${ROOTDIR}${PROC_DIR}${VERSION}${stn}.qff${QFF_ZIP}" ]; then
                    # output exists
                    echo "${stn} already processed"

                elif [ -f "${ROOTDIR}${QFF_DIR}${VERSION}bad_stations/${stn}.qff${QFF_ZIP}" ]; then
                    # output exists
                    echo "${stn} already processed - bad station"

                elif [ -f "${ROOTDIR}${ERR_DIR}${VERSION}${stn}.err" ]; then
                    # output exists
                    echo "${stn} already processed - managed error"

                else
<<<<<<< HEAD
		            # no output, include
		            echo "python3 ${cwd}/intra_checks.py --restart_id ${stn} --end_id ${stn} --full --diagnostics" >> "${taskfarm_script}"
=======
		    # no output, include
		    echo "python3 ${cwd}/intra_checks.py --restart_id ${stn} --end_id ${stn} --full --diagnostics" >> "${taskfarm_script}"

                    # increment station counter (don't for other elifs to reduce jobs)
                    let scnt=scnt+1

>>>>>>> 64f12d47
                fi
 
            elif [ "${STAGE}" == "N" ]; then

                if [ -f "${ROOTDIR}${QFF_DIR}${VERSION}${stn}.qff${QFF_ZIP}" ]; then
                    # output exists
                    echo "${stn} already processed"

                elif [ -f "${ROOTDIR}${QFF_DIR}${VERSION}bad_stations/${stn}.qff${QFF_ZIP}" ]; then
                    # output exists
                    echo "${stn} already processed - bad station"

                elif [ -f "${ROOTDIR}${ERR_DIR}${VERSION}${stn}.err" ]; then
                    # output exists
                    echo "${stn} already processed - managed error"

                else
		            # no output, include
                    echo "python3 ${cwd}/inter_checks.py --restart_id ${stn} --end_id ${stn} --full --diagnostics" >> "${taskfarm_script}"

                    # increment station counter (don't for other elifs to reduce jobs)
                    let scnt=scnt+1

                fi
	        fi # stage
	    fi # clobber

    else
	    echo "${stn} not submitted, upstream file not available"
    fi # submit
    
    # and write script to run this batch
    if [ ${scnt} -eq ${STATIONS_PER_BATCH} ]; then
	write_and_submit_kay_script "${taskfarm_script}" "${batch}" "${email}"
	
	# and reset counters and scripts
	let batch=batch+1
	taskfarm_script="$(prepare_taskfarm_script "${batch}")"
	scnt=1

	# just for ease of reading the script output
	sleep 1
#	exit

    fi
#    exit
      
done
# and submit the final batch of stations.
write_and_submit_kay_script "${taskfarm_script}" "${batch}"

exit
#**************************************
# and print summary
n_jobs=$(squeue --user="${USER}" | wc -l)
# deal with Slurm header in output
let n_jobs=n_jobs-1
while [ ${n_jobs} -ne 0 ];
do        
    echo "All submitted, waiting 5min for queue to clear"
    sleep 5m
    n_jobs=$(squeue --user="${USER}" | wc -l)
    let n_jobs=n_jobs-1
done

source check_if_processed.bash "${STAGE}"

echo "ends"<|MERGE_RESOLUTION|>--- conflicted
+++ resolved
@@ -310,16 +310,9 @@
 		        echo "python3 ${cwd}/inter_checks.py --restart_id ${stn} --end_id ${stn} --full --diagnostics --clobber" >> "${taskfarm_script}"
 	        fi
 
-<<<<<<< HEAD
 	    # if not overwrite
 	    else
-=======
-            # increment station counter
-            let scnt=scnt+1
-
-	# if not overwrite
-	else
->>>>>>> 64f12d47
+
             # check if already processed before setting going
             if [ "${STAGE}" == "I" ]; then
 
@@ -336,17 +329,10 @@
                     echo "${stn} already processed - managed error"
 
                 else
-<<<<<<< HEAD
+
 		            # no output, include
 		            echo "python3 ${cwd}/intra_checks.py --restart_id ${stn} --end_id ${stn} --full --diagnostics" >> "${taskfarm_script}"
-=======
-		    # no output, include
-		    echo "python3 ${cwd}/intra_checks.py --restart_id ${stn} --end_id ${stn} --full --diagnostics" >> "${taskfarm_script}"
-
-                    # increment station counter (don't for other elifs to reduce jobs)
-                    let scnt=scnt+1
-
->>>>>>> 64f12d47
+
                 fi
  
             elif [ "${STAGE}" == "N" ]; then

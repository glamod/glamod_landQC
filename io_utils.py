#!/usr/bin/env python
'''
io_utils - contains scripts for read/write of main files
'''
import os
import errno
import pandas as pd
import numpy as np
import setup
import datetime as dt
import csv
import subprocess
import shlex
import warnings
import logging
logger = logging.getLogger(__name__)

from qc_utils import Station, populate_station, MDI, QC_TESTS

#************************************************************************
def count_skip_rows(infile: str) -> list:
    """
    Read through the file, counting matches for expected header,
    but in unexpected lines (!=0).  Return these line numbers as list (zero-indexed)

    :param infile str: file to process

    :returns: list of line numbers
    """
    skip_rows = []
    with open(infile, "r") as data_file:
        reader = csv.reader(data_file)
        for r, row in enumerate(reader):
            if r == 0:
                continue
            if "Station_ID|Station_name" in row[0]:
                logger.warning(f"Extra header row at line {r}")
                skip_rows += [r]

    return skip_rows


#************************************************************************
def read_psv(infile: str, separator: str) -> pd.DataFrame:
    '''
    http://pandas.pydata.org/pandas-docs/stable/user_guide/io.html#io-read-csv-table

    https://stackoverflow.com/questions/64302419/what-are-all-of-the-exceptions-that-pandas-read-csv-throw

    :param str infile: location and name of infile (without extension)
    :param str separator: separating character (e.g. ",", "|")

    :returns: df - DataFrame
    '''
    warnings.filterwarnings("error", category=pd.errors.DtypeWarning)
    try:
        df = pd.read_csv(infile, sep=separator, compression="infer",
                         dtype=setup.DTYPE_DICT, na_values="Null", quoting=3, index_col=False)
    except FileNotFoundError as e:
        logger.warning(f"psv file not found: {str(e)}")
        print(str(e))
        raise FileNotFoundError(str(e))
    except ValueError as e:
        logger.warning(f"Error in psv rows: {str(e)}")
        print(str(e))
        # Presuming that there is an extra header line somewhere in the file

        # Find location of the extra header line
        skip_rows = count_skip_rows(infile)

        # Now re-read the file
        df = pd.read_csv(infile, sep=separator, compression="infer",
                         dtype=setup.DTYPE_DICT, na_values="Null", quoting=3,
                         index_col=False, skiprows=skip_rows)

    except pd.errors.ParserError as e:
        logger.warning(f"Parser Error: {str(e)}")
        print(str(e))
        raise pd.errors.ParserError(str(e))
    except EOFError as e:
        logger.warning(f"End of File Error (gzip): {str(e)}")
        print(str(e))
        raise EOFError(str(e))
    except pd.errors.DtypeWarning as e:
        logger.warning(f"Dtype error - likely header row missing: {str(e)}")
        print(str(e))
        raise RuntimeError

    # Number of columns at August 2023, or after adding flag columns
    assert len(df.columns) in [238, 238+len(setup.obs_var_list)]

    return df #  read_psv

#************************************************************************
def read(infile:str) -> pd.DataFrame:
    """
    Wrapper for read functions to allow remainder to be file format agnostic.

    :param str infile: location and name of infile (without extension)
    :param str extension: infile extension [mff]
    :returns: df - DataFrame
    """

    # for .psv
    if os.path.exists(infile):
        df = read_psv(infile, "|")
    else:
        raise FileNotFoundError(errno.ENOENT, os.strerror(errno.ENOENT), infile)

    # check there was a header row
    if df.columns[0] != "Station_ID":
        raise RuntimeError(f"Missing header row in {infile}")

    return df # read


#************************************************************************
def calculate_datetimes(station_df: pd.DataFrame) -> pd.Series:
    """
    Convert the separate Y-M-D H-M values into datetime objects

    :param pd.DataFrame station_df: dataframe for the station record

    :returns: pd.Series of datetime64 values
    """

    try:
        datetimes = pd.to_datetime(station_df[["Year", "Month", "Day", "Hour", "Minute"]])
    except ValueError as e:
        if str(e) == "cannot assemble the datetimes: day is out of range for month":
            year = station_df["Year"]
            month = station_df["Month"]
            day = station_df["Day"]
            for y, yy in enumerate(year):
                try:
                    # if Datatime doesn't throw an error here, then it's valid
                    _ = dt.datetime(yy, month[y], day[y])
                except ValueError:
                    print(f"Bad date: {yy}-{month[y]}-{day[y]}\n")
                    logger.warning(f"Bad date: {yy}-{month[y]}-{day[y]}\n")
                    raise ValueError(f"Bad date - {yy}-{month[y]}-{day[y]}")

    return datetimes


#************************************************************************
def convert_wind_flags(station_df: pd.DataFrame) -> None:

    # explicitly remove any missing data indicators - wind direction only
    for wind_flag in ["C-Calm", "V-Variable"]:
        combined_mask = (station_df["wind_direction_Measurement_Code"] == wind_flag) &\
                        (station_df["wind_direction"] == 999)
        station_df.loc[combined_mask, "wind_direction"] = np.nan


#************************************************************************
def read_station(stationfile: str, station: Station,
                 read_flags: bool = False) -> tuple[Station, pd.DataFrame]:
    """
    Read station info, and populate with data.

    :param str stationfile: full path to station file
    :param station station: station object with locational metadata only
    :param bool read_flags: incorporate any pre-existing flags

    :returns: station & station_df
    """

    #*************************
    # read MFF
    try:
        station_df = read(stationfile)
    except FileNotFoundError:
        logger.warning(f"Missing station file {stationfile}")
        raise FileNotFoundError
    except RuntimeError:
        logger.warning(f"Missing header row in {stationfile}")
        raise RuntimeError

    # calculate datetime series
    datetimes = calculate_datetimes(station_df)

    # convert any remaining wind flags
    convert_wind_flags(station_df)

    # convert dataframe to station and MetVar objects for internal processing
    populate_station(station, station_df, setup.obs_var_list, read_flags=read_flags)
    station.times = datetimes

    # store extra information to enable easy extraction later
    station.years = station_df["Year"].fillna(MDI).to_numpy()
    station.months = station_df["Month"].fillna(MDI).to_numpy()
    station.days = station_df["Day"].fillna(MDI).to_numpy()
    station.hours = station_df["Hour"].fillna(MDI).to_numpy()

    return station, station_df # read_station

#************************************************************************
def write_psv(outfile: str, df: pd.DataFrame, separator: str) -> None:
    '''
    http://pandas.pydata.org/pandas-docs/stable/user_guide/io.html#io-read-csv-table

    :param str outfile: location and name of outfile
    :param DataFrame df: data frame to write
    :param str separator: separating character (e.g. ",", "|")
    '''
    df.to_csv(outfile, index=False, sep=separator, compression="infer")

    return # write_psv


#************************************************************************
def integrity_check(infile: str) -> bool:
    """Test integrity of a Gzip file

    Parameters
    ----------
    infile : str
        File path to test integrity of gzip file

    Returns
    -------
    bool
        Boolean indicator whether infile is valid gzip.
    """
    # using shlex to ensure safe usage of subprocess
    try:
        cmd = shlex.split(f"gzip -t {shlex.quote(infile)}")
        proc = subprocess.run(cmd,
                              capture_output=True, text=True, check=True, shell=False)
        logging.info(f"{proc.stdout}")
        return True

    except subprocess.CalledProcessError as e:
        # Error raised if non-zero exit code
        logging.info(f"Validation failed on {infile}")
        logging.info(f"  {e.cmd}")
        logging.info(f"  {e.stderr}")
        return False



#************************************************************************
def write(outfile: str, df: pd.DataFrame, formatters: dict = {}) -> None:
    """
    Wrapper for write functions to allow remainder to be file format agnostic.

    :param str outfile: location and name of outfile
    :param DataFrame df: data frame to write
    :param formatters dict: dictionary of formatters
    """
    # need to adjust formatting for certain columns before writing

    for column, fmt in formatters.items():
        df[column] = pd.Series([fmt.format(val) for val in df[column]], index = df.index)

        # Latitude & Longitude = {:7.4f}
        # Monthy, Day, Hour, & Minute = {:0.2d}

    # for .psv
    write_psv(outfile, df, "|")

    if not integrity_check(outfile):
        logging.warning(f"Invalid Gzip file {outfile}")

    return # write

#************************************************************************
def flag_write(outfilename: str, df: pd.DataFrame, diagnostics: bool = False) -> None:
    """
    Write out flag summary files to enable quicker plotting

    :param str outfile: location and name of outfile
    :param DataFrame df: data frame to write
    :param bool diagnostics: verbose output
    """
    with open(outfilename, "w") as outfile:

        for var in setup.obs_var_list:

            flags = df[f"{var}_QC_flag"].fillna("")

            # Pull out the actual observations
            this_var_data = df[var].fillna(MDI).to_numpy().astype(float)
            this_var_data = np.ma.masked_where(this_var_data == MDI, this_var_data)

            # write out for all tests, regardless if set for this variable or not
            for test in QC_TESTS.keys():
                locs = flags[flags.str.contains(test)]

                # For percentage, compare against all obs, not obs for that var
                if np.ma.count(this_var_data) == 0:
                    outfile.write(f"{var} : {test} : 0\n")
                else:
                    outfile.write(f"{var} : {test} : {locs.shape[0]/np.ma.count(this_var_data)}\n")
                outfile.write(f"{var} : {test}_counts : {locs.shape[0]}\n")


            # for total, get number of set flags (excluding fixable wind logical)
            flagged, = np.where(np.logical_and(flags != "", flags != "1"))
            if np.ma.count(this_var_data) == 0:
                outfile.write(f"{var} : All : 0\n")
            else:
                if flagged.shape[0] == 0:
                    outfile.write(f"{var} : All : 0")
                else:
                    outfile.write(f"{var} : All : {flagged.shape[0]/np.ma.count(this_var_data)}\n")

            outfile.write(f"{var} : All_counts : {flagged.shape[0]}\n")

            logging.info(f"{var} - {flagged.shape[0]}")
            if diagnostics:
                print(f"{var} - {flagged.shape[0]}")
<<<<<<< HEAD
                if flagged.shape[0] == 0:
                    print(f"{var} - 0")
                else:
                    print(f"{var} - {100*flagged.shape[0]/np.ma.count(this_var_data)}")

=======
                print(f"{var} - {100*flagged.shape[0]/np.ma.count(this_var_data):.1f}%")
>>>>>>> 8a5c3d6b

    return # flag_write

#************************************************************************
def write_error(station: Station, message: str, error: str = "", diagnostics:bool = False) -> None:
    """
    Write out quick failure message for station

    :param Station station: met. station
    :param str message: message to store
    :param str error: error output from stacktrace
    :param bool diagnostics: turn on diagnostic output
    """
    outfilename = os.path.join(setup.SUBDAILY_ERROR_DIR, f"{station.id:11s}.err")

    # in case this file already exists, then append
    if os.path.exists(outfilename):
        write_type = "a"
    else:
        write_type = "w"

    with open(outfilename, write_type) as outfile:
        outfile.write(dt.datetime.strftime(dt.datetime.now(), "%Y-%m-%d %H:%M") + "\n")
        outfile.write(message + "\n")
        if error != "":
            outfile.write(error + "\n")

    return # write_error<|MERGE_RESOLUTION|>--- conflicted
+++ resolved
@@ -311,15 +311,10 @@
             logging.info(f"{var} - {flagged.shape[0]}")
             if diagnostics:
                 print(f"{var} - {flagged.shape[0]}")
-<<<<<<< HEAD
                 if flagged.shape[0] == 0:
                     print(f"{var} - 0")
                 else:
-                    print(f"{var} - {100*flagged.shape[0]/np.ma.count(this_var_data)}")
-
-=======
-                print(f"{var} - {100*flagged.shape[0]/np.ma.count(this_var_data):.1f}%")
->>>>>>> 8a5c3d6b
+                    print(f"{var} - {100*flagged.shape[0]/np.ma.count(this_var_data):.1f}%")
 
     return # flag_write
 

#!/usr/bin/env python
'''
io_utils - contains scripts for read/write of main files
'''
import os
import errno
import pandas as pd
import numpy as np
import setup
import datetime as dt
import csv
import logging
logger = logging.getLogger(__name__)
        
from qc_utils import Station, populate_station, MDI, QC_TESTS

#************************************************************************
def count_skip_rows(infile: str) -> list:
    """
    Read through the file, counting matches for expected header,
    but in unexpected lines (!=0).  Return these line numbers as list (zero-indexed)

    :param infile str: file to process
    
    :returns: list of line numbers
    """
    skip_rows = []
    with open(infile, "r") as data_file:
        reader = csv.reader(data_file)
        for r, row in enumerate(reader):
            if r == 0:
                continue
            if "Station_ID|Station_name" in row[0]:
                logger.warning(f"Extra header row at line {r}")
                skip_rows += [r]

    return skip_rows


#************************************************************************
def read_psv(infile: str, separator: str) -> pd.DataFrame:
    '''
    http://pandas.pydata.org/pandas-docs/stable/user_guide/io.html#io-read-csv-table

    https://stackoverflow.com/questions/64302419/what-are-all-of-the-exceptions-that-pandas-read-csv-throw

    :param str infile: location and name of infile (without extension)
    :param str separator: separating character (e.g. ",", "|")
 
    :returns: df - DataFrame
    '''

    try:
        df = pd.read_csv(infile, sep=separator, compression="infer",
                         dtype=setup.DTYPE_DICT, na_values="Null", quoting=3, index_col=False)
    except FileNotFoundError as e:
        logger.warning(f"psv file not found: {str(e)}")
        print(str(e))
        raise FileNotFoundError(str(e))
    except ValueError as e:
        logger.warning(f"Error in psv rows: {str(e)}")
        print(str(e))
        # Presuming that there is an extra header line somewhere in the file

        # Find location of the extra header line
        skip_rows = count_skip_rows(infile)

        # Now re-read the file
        df = pd.read_csv(infile, sep=separator, compression="infer",
                         dtype=setup.DTYPE_DICT, na_values="Null", quoting=3,
                         index_col=False, skiprows=skip_rows)

    except pd.errors.ParserError as e:
        logger.warning(f"Parser Error: {str(e)}")
        print(str(e))
        raise pd.errors.ParserError(str(e))
    except EOFError as e:
        logger.warning(f"End of File Error (gzip): {str(e)}")
        print(str(e))
        raise EOFError(str(e))

    # Number of columns at August 2023, or after adding flag columns
    assert len(df.columns) in [238, 238+len(setup.obs_var_list)]

    return df #  read_psv

#************************************************************************
def read(infile:str) -> pd.DataFrame:
    """
    Wrapper for read functions to allow remainder to be file format agnostic.

    :param str infile: location and name of infile (without extension)
    :param str extension: infile extension [mff]
    :returns: df - DataFrame
    """

    # for .psv
    if os.path.exists(infile):
        df = read_psv(infile, "|")
    else:
        raise FileNotFoundError(errno.ENOENT, os.strerror(errno.ENOENT), infile)

    return df # read


#************************************************************************
def calculate_datetimes(station_df: pd.DataFrame) -> pd.Series:
    """
    Convert the separate Y-M-D H-M values into datetime objects
    
    :param pd.DataFrame station_df: dataframe for the station record

    :returns: pd.Series of datetime64 values    
    """

    try:
        datetimes = pd.to_datetime(station_df[["Year", "Month", "Day", "Hour", "Minute"]])
    except ValueError as e:
        if str(e) == "cannot assemble the datetimes: day is out of range for month":
            year = station_df["Year"]
            month = station_df["Month"]
            day = station_df["Day"]
            for y, yy in enumerate(year):
                try:
                    # if Datatime doesn't throw an error here, then it's valid
                    _ = dt.datetime(yy, month[y], day[y])
                except ValueError:
                    print(f"Bad date: {yy}-{month[y]}-{day[y]}\n")
                    logger.warning(f"Bad date: {yy}-{month[y]}-{day[y]}\n")
                    raise ValueError(f"Bad date - {yy}-{month[y]}-{day[y]}")

    return datetimes


#************************************************************************
def convert_wind_flags(station_df: pd.DataFrame) -> None:

    # explicitly remove any missing data indicators - wind direction only
    for wind_flag in ["C-Calm", "V-Variable"]:
        combined_mask = (station_df["wind_direction_Measurement_Code"] == wind_flag) &\
                        (station_df["wind_direction"] == 999)
        station_df.loc[combined_mask, "wind_direction"] = np.nan


#************************************************************************
def read_station(stationfile: str, station: Station,
                 read_flags: bool = False) -> tuple[Station, pd.DataFrame]:
    """
    Read station info, and populate with data.

    :param str stationfile: full path to station file
    :param station station: station object with locational metadata only
    :param bool read_flags: incorporate any pre-existing flags

    :returns: station & station_df
    """
   
    #*************************
    # read MFF
    try:
        station_df = read(stationfile)
    except FileNotFoundError:
        logger.warning(f"Missing station file {stationfile}")
        raise FileNotFoundError

    # calculate datetime series
    datetimes = calculate_datetimes(station_df)

    # convert any remaining wind flags
    convert_wind_flags(station_df)

    # convert dataframe to station and MetVar objects for internal processing
    populate_station(station, station_df, setup.obs_var_list, read_flags=read_flags)
    station.times = datetimes

    # store extra information to enable easy extraction later
    station.years = station_df["Year"].fillna(MDI).to_numpy()
    station.months = station_df["Month"].fillna(MDI).to_numpy()
    station.days = station_df["Day"].fillna(MDI).to_numpy()
    station.hours = station_df["Hour"].fillna(MDI).to_numpy()

    return station, station_df # read_station

#************************************************************************
def write_psv(outfile: str, df: pd.DataFrame, separator: str) -> None:
    '''
    http://pandas.pydata.org/pandas-docs/stable/user_guide/io.html#io-read-csv-table

    :param str outfile: location and name of outfile
    :param DataFrame df: data frame to write
    :param str separator: separating character (e.g. ",", "|")
    '''
    df.to_csv(outfile, index=False, sep=separator, compression="infer")

    return # write_psv

#************************************************************************
def write(outfile: str, df: pd.DataFrame, formatters: dict = {}) -> None:
    """
    Wrapper for write functions to allow remainder to be file format agnostic.

    :param str outfile: location and name of outfile
    :param DataFrame df: data frame to write
    :param formatters dict: dictionary of formatters
    """
    # need to adjust formatting for certain columns before writing

    for column, fmt in formatters.items():
        df[column] = pd.Series([fmt.format(val) for val in df[column]], index = df.index)

        # Latitude & Longitude = {:7.4f}
        # Monthy, Day, Hour, & Minute = {:0.2d}

    # for .psv
    write_psv(outfile, df, "|")
    return # write

#************************************************************************
def flag_write(outfilename: str, df: pd.DataFrame, diagnostics: bool = False) -> None:
    """
    Write out flag summary files to enable quicker plotting

    :param str outfile: location and name of outfile
    :param DataFrame df: data frame to write
    :param bool diagnostics: verbose output
    """
    with open(outfilename, "w") as outfile:

        for var in setup.obs_var_list:

            flags = df[f"{var}_QC_flag"].fillna("")

            # Pull out the actual observations
            this_var_data = df[var].fillna(MDI).to_numpy().astype(float)
            this_var_data = np.ma.masked_where(this_var_data == MDI, this_var_data)

            # write out for all tests, regardless if set for this variable or not
            for test in QC_TESTS.keys():
                locs = flags[flags.str.contains(test)]

                # For percentage, compare against all obs, not obs for that var
                if np.ma.count(this_var_data) == 0:
                    outfile.write(f"{var} : {test} : 0\n")
                else:
                    outfile.write(f"{var} : {test} : {locs.shape[0]/np.ma.count(this_var_data)}\n")
                outfile.write(f"{var} : {test}_counts : {locs.shape[0]}\n")


            # for total, get number of set flags (excluding fixable wind logical)
            flagged, = np.where(np.logical_and(flags != "", flags != "1"))
            if np.ma.count(this_var_data) == 0:
                outfile.write(f"{var} : All : 0\n")
            else:
                outfile.write(f"{var} : All : {flagged.shape[0]/np.ma.count(this_var_data)}\n")

            outfile.write(f"{var} : All_counts : {flagged.shape[0]}\n")

            logging.info(f"{var} - {flagged.shape[0]}")
            if diagnostics:
                print(f"{var} - {flagged.shape[0]}")
<<<<<<< HEAD
                print(f"{var} - {100*flagged.shape[0]/np.ma.count(this_var_data):.1f}%")
=======
                print(f"{var} - {100*flagged.shape[0]/np.ma.count(this_var_data)}")
>>>>>>> 438549c5


    return # flag_write

#************************************************************************
def write_error(station: Station, message: str, error: str = "", diagnostics:bool = False) -> None:
    """
    Write out quick failure message for station

    :param Station station: met. station 
    :param str message: message to store
    :param str error: error output from stacktrace
    :param bool diagnostics: turn on diagnostic output
    """
    outfilename = os.path.join(setup.SUBDAILY_ERROR_DIR, f"{station.id:11s}.err")

    # in case this file already exists, then append
    if os.path.exists(outfilename):
        write_type = "a"
    else:
        write_type = "w"

    with open(outfilename, write_type) as outfile:
        outfile.write(dt.datetime.strftime(dt.datetime.now(), "%Y-%m-%d %H:%M") + "\n")
        outfile.write(message + "\n")
        if error != "":
            outfile.write(error + "\n")

    return # write_error<|MERGE_RESOLUTION|>--- conflicted
+++ resolved
@@ -258,12 +258,7 @@
             logging.info(f"{var} - {flagged.shape[0]}")
             if diagnostics:
                 print(f"{var} - {flagged.shape[0]}")
-<<<<<<< HEAD
                 print(f"{var} - {100*flagged.shape[0]/np.ma.count(this_var_data):.1f}%")
-=======
-                print(f"{var} - {100*flagged.shape[0]/np.ma.count(this_var_data)}")
->>>>>>> 438549c5
-
 
     return # flag_write
 

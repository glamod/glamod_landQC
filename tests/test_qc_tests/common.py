"""
Contains common code for testing the QC tests
"""
import numpy as np
import datetime as dt
import pandas as pd
from typing import Optional

import qc_utils as utils

# Tests are called with a station, and some variables.
#   Need to build a station and empty variables to use

REPEATED_STREAK_STARTS_LENGTHS = {10: 3,
                                20: 3,
                                30: 3,
                                40: 3,
                                50: 3,
                                60: 3,
                                70: 4,
                                80: 4,
                                90: 4,
                                100: 4,
                                110: 4,
                                120: 5,
                                130: 5,
                                140: 5,
                                150: 6,
                                160: 6,
                                170: 7,
                                }

def example_test_variable(name: str,
                          vardata: np.ndarray,
                          mdi: float = -1.e30,
                          units: str = "degrees C",
                          dtype: tuple = (float)) -> utils.Meteorological_Variable:

    variable = utils.Meteorological_Variable(name, mdi, units, dtype)

    variable.data = np.ma.masked_where(vardata == mdi, vardata)
    if len(variable.data.mask.shape) == 0:
        # single mask value, replace with array of True/False's
        if variable.data.mask:
            variable.data.mask = np.ones(variable.data.shape)
        else:
            variable.data.mask = np.zeros(variable.data.shape)

    variable.flags = np.array(["" for _ in vardata])

    variable.flags = np.array(["" for i in range(len(vardata))])

    return variable


def example_test_station(variable: utils.Meteorological_Variable,
                         times: np.ndarray | None = None,
                         latitude: int = 45,
                         longitude: int = 100,
                         elevation: int = 10) -> utils.Station:

    station = utils.Station("DummyID", latitude, longitude, elevation)

    setattr(station, variable.name, variable)

    if times is not None:
<<<<<<< HEAD
=======
        # i.e. an array of times information has been supplied
>>>>>>> 9b759aa4
        pass
    else:
        start_dt = dt.datetime(2000, 1, 1, 0, 0)
        times = pd.to_datetime(pd.DataFrame([start_dt + dt.timedelta(hours=i)\
<<<<<<< HEAD
                              for i in range(len(variable.data))])[0])
=======
                               for i in range(len(variable.data))])[0])
>>>>>>> 9b759aa4
    
    station.times = times
    station.years = np.array(times.dt.year)
    station.months = np.array(times.dt.month)
    station.days = np.array(times.dt.day)
    station.hours = np.array(times.dt.hour)
    
    return station


def generate_streaky_data(data: np.ndarray, starts_lengths: dict) -> np.ma.MaskedArray:
    """
    Using a dictionary of {start:length} pairs, make streaky data
    """

    for start, length in starts_lengths.items():
        data[start: start+length] = data[start]

    return data<|MERGE_RESOLUTION|>--- conflicted
+++ resolved
@@ -64,19 +64,12 @@
     setattr(station, variable.name, variable)
 
     if times is not None:
-<<<<<<< HEAD
-=======
         # i.e. an array of times information has been supplied
->>>>>>> 9b759aa4
         pass
     else:
         start_dt = dt.datetime(2000, 1, 1, 0, 0)
         times = pd.to_datetime(pd.DataFrame([start_dt + dt.timedelta(hours=i)\
-<<<<<<< HEAD
-                              for i in range(len(variable.data))])[0])
-=======
                                for i in range(len(variable.data))])[0])
->>>>>>> 9b759aa4
     
     station.times = times
     station.years = np.array(times.dt.year)

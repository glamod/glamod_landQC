--- conflicted
+++ resolved
@@ -33,7 +33,10 @@
 
     setattr(station, variable.name, variable)
 
-<<<<<<< HEAD
+    start_dt = dt.datetime(2000, 1, 1, 0, 0)
+    station.times = np.array([start_dt + dt.timedelta(hours=i)\
+                              for i in range(len(variable.data))])
+
     return station
 
 
@@ -45,10 +48,3 @@
     station.days = np.array([d.day for d in times])
     station.hours = np.array([d.hour for d in times])
     station.times = times
-=======
-    start_dt = dt.datetime(2000, 1, 1, 0, 0)
-    station.times = np.array([start_dt + dt.timedelta(hours=i)\
-                              for i in range(len(variable.data))])
-
-    return station
->>>>>>> eede76c5

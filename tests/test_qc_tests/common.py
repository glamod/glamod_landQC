--- conflicted
+++ resolved
@@ -54,11 +54,7 @@
 
 
 def example_test_station(variable: utils.Meteorological_Variable,
-<<<<<<< HEAD
                          times: np.ndarray | None = None,
-=======
-                         times: Optional[np.array] = None,
->>>>>>> 9062aac1
                          latitude: int = 45,
                          longitude: int = 100,
                          elevation: int = 10) -> utils.Station:
@@ -68,19 +64,12 @@
     setattr(station, variable.name, variable)
 
     if times is not None:
-<<<<<<< HEAD
-=======
-        # i.e. an array of times information has bee supplied
->>>>>>> 9062aac1
+        # i.e. an array of times information has been supplied
         pass
     else:
         start_dt = dt.datetime(2000, 1, 1, 0, 0)
         times = pd.to_datetime(pd.DataFrame([start_dt + dt.timedelta(hours=i)\
-<<<<<<< HEAD
-                              for i in range(len(variable.data))])[0])
-=======
                                for i in range(len(variable.data))])[0])
->>>>>>> 9062aac1
     
     station.times = times
     station.years = np.array(times.dt.year)

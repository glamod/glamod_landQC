"""
Contains tests for qc_utils.py
"""
import numpy as np
import pandas as pd
import pytest
from unittest.mock import patch, Mock

import qc_utils
import common


def test_gcv_zeros_in_central_section_nozeros() -> None:

    histogram = np.arange(1, 15, 1)
    n_zeros = qc_utils.gcv_zeros_in_central_section(histogram, 10)

    assert n_zeros == 0


@pytest.mark.parametrize("length, inner_n", [(5, 5), (10, 10)])
def test_gcv_zeros_in_central_section(length: int,
                                      inner_n: int) -> None:

    histogram = np.arange(0, length, 1)
    histogram[:4] = 0

    n_zeros = qc_utils.gcv_zeros_in_central_section(histogram, inner_n)

    assert n_zeros == 4


def test_gcv_linear_fit_to_log_histogram() -> None:

    histogram = np.array([1000, 333, 100, 33, 10, 3.3, 1])
    bins = np.arange(histogram.shape[0])

    result = qc_utils.gcv_linear_fit_to_log_histogram(histogram, bins)

    np.testing.assert_array_almost_equal(np.array([3, -0.5]), result, decimal=2)


def test_get_critical_values_identical() -> None:

    indata = np.ones(100)
    threshold = qc_utils.get_critical_values(indata)

    assert threshold == 2


def test_get_critical_values_none() -> None:

    indata = np.array([])
    binwidth = 10

    threshold = qc_utils.get_critical_values(indata, binwidth=binwidth)

    assert threshold == binwidth


@pytest.mark.parametrize("length, n_zeros", [(5, 3), (10, 7)])
def test_get_critical_values_many_zeros(length: int,
                                        n_zeros: int) -> None:
    # testing both short (5) and longer (10) arrays with
    #   sufficient zeros to trigger an exit
    indata = np.arange(length)
    indata[:n_zeros] = 0
    binwidth = 10

    threshold = qc_utils.get_critical_values(indata, binwidth=binwidth)

    assert threshold == binwidth + indata[-1]


@patch("qc_utils.np.histogram")
def test_get_critical_values_positive_slope(histogram_mock: Mock) -> None:
    # Mocking histogram values for use in log_space
    #   Can't have streaks of length 0 or 1, so these set to 0
    hist = np.array([0, 0, 100, 100, 200, 200, 300, 300, 300, 350, 50, 0, 0, 1])
    bins = np.arange(len(hist) + 1)
    histogram_mock.return_value = (hist, bins)

    threshold = qc_utils.get_critical_values(bins)
    # if positive slope, then threshold is max(indata) + binwidth
    #    As histogram mocked, indata only used for this default calculation
    #    Passing in "bins", so tested result as indicated.
    assert threshold == max(bins) + 1


@patch("qc_utils.np.histogram")
def test_get_critical_values_no_non_zero(histogram_mock: Mock) -> None:
    # Mocking histogram values for use in log_space
    #   Can't have streaks of length 0 or 1, so these set to 0
    hist = np.array([0, 0, 1000, 333, 100, 33, 10, 3.3, 1, 1, 1, 1, 1, 1])
    bins = np.arange(len(hist) + 1)
    histogram_mock.return_value = (hist, bins)

    threshold = qc_utils.get_critical_values(bins)
    # if no zero bins after fit crosses 0.1, then threshold is max(indata) + binwidth
    #    As histogram mocked, indata only used for this default calculation
    #    Passing in "bins", so tested result as indicated.
    assert threshold == max(bins) + 1


@patch("qc_utils.np.histogram")
def test_get_critical_values_normal(histogram_mock: Mock) -> None:

    # Create values for all space
    fit = np.array([10000, 3333, 1000, 333, 100, 33, 10, 3.3, 1, 0.33, 0.1, 0.033, 0.01, 0.003])
    hist = np.copy(fit)
    # Can't have streaks of length 0 or 1, so these set to 0
    hist[:2] = 0
    # And remove high values where instances < 1
    hist[hist<1] = 0

    bins = np.arange(len(hist) + 1)
    histogram_mock.return_value = (hist, bins)

    threshold = qc_utils.get_critical_values(np.arange(10))#, plots=True)
    # checked via plots
    assert threshold == np.nonzero(fit < 0.1)[0][0]


def test_prepare_data_repeating_streak_indices() -> None:

    # locations in an array where DPD = 0
    locs = np.array([0,
                     10, 11, 12, 13, 14, 15,
                     20, 21, 22, 23,
                     30, 31, 32, 33,
                     40, 41, 42,
                     50, 51, 52,
                     60, 61, 62,
                     70])

    # diff=1 to test that locations of DPD=0 are neighbouring
    lengths, grouped_diffs, streaks = qc_utils.prepare_data_repeating_streak(locs, diff=1)

    # lengths which are passed into the fitting to
    np.testing.assert_array_equal(lengths, np.array([6, 4, 4, 3, 3, 3]))
    # grouped first differences
    np.testing.assert_array_equal(grouped_diffs, np.array([[10,  1],
                                                           [ 1,  5],
                                                           [ 5,  1],
                                                           [ 1,  3],
                                                           [ 7,  1],
                                                           [ 1,  3],
                                                           [ 7,  1],
                                                           [ 1,  2],
                                                           [ 8,  1],
                                                           [ 1,  2],
                                                           [ 8,  1],
                                                           [ 1,  2],
                                                           [ 8,  1]]))
    # locations in the grouped differences which are repeated streaks
    np.testing.assert_array_equal(streaks, np.array([1, 3, 5, 7, 9, 11]))

    assert len(lengths) == len(streaks)


def test_prepare_data_repeating_streak_values() -> None:

    # array containing streaks
    inarray = np.ma.arange(0, 200, 1)
    inarray.mask = np.zeros(inarray.shape[0])

    # make some streaks (set start index and length)
    common.generate_streaky_data(inarray, common.REPEATED_STREAK_STARTS_LENGTHS)

    # diff=0 for neighbouring values being identical
    lengths, _, streaks = qc_utils.prepare_data_repeating_streak(inarray, diff=0)

    # lengths which are passed into the fitting to
    np.testing.assert_array_equal(lengths, np.fromiter(common.REPEATED_STREAK_STARTS_LENGTHS.values(),
                                                       dtype=int))

    # locations in the grouped differences which are repeated streaks
    np.testing.assert_array_equal(streaks,
                                  np.array([ 1,  4,  7, 10, 13, 16, 19, 22, 25, 28, 31, 34, 37, 40, 43, 46, 49]))

    assert len(lengths) == len(streaks)


def test_gcv_calculate_binmax() -> None:

    indata = np.arange(10)
    binmin = 0
    binwidth = 0.1

    binmax = qc_utils.gcv_calculate_binmax(indata, binmin, binwidth)

    assert binmax == 18

def test_gcv_calculate_binmax_large() -> None:

    indata = np.arange(10)
    indata[-1] = 2001
    binmin = 0
    binwidth = 0.1

    binmax = qc_utils.gcv_calculate_binmax(indata, binmin, binwidth)

    assert binmax == 2000


<<<<<<< HEAD
def test_update_dataframe() -> None:

    data = {"Year" : [2020, 2020, 2020, 2020, 2020],
            "Month" : [1, 1, 1, 1, 1],
            "Day" : [10, 11, 12, 13, 14],
            "wind_direction" : [10, 20, 30, 40, 50]}
    df = pd.DataFrame(data)

    indata = np.array([100, 200, 300, 400, 500])

    locations = np.array([False, False, True, False, False])

    column = "wind_direction"

    qc_utils.update_dataframe(df, indata, locations, column)

    expected = np.array([10, 20, 300, 40, 50])
    np.testing.assert_array_equal(df["wind_direction"].to_numpy(),
                                  expected)
=======
def test_create_bins() -> None:
    """Simple test of bin creation"""

    indata = np.array([1, 10])

    result = qc_utils.create_bins(indata, 0.5, "dummy")

    expected = np.arange(1-2.5, 10+2.5, 0.5)

    np.testing.assert_array_equal(result, expected)


def test_create_bins_long() -> None:
    """Simple test of bin creation when max and min would result in too many"""

    indata = np.array([-7000, 7000])

    result = qc_utils.create_bins(indata, 0.5, "temperature")

    # -89.2 to 56.7
    expected = np.arange(-190-2.5, 157+2.5, 0.5)

    np.testing.assert_array_equal(result, expected)
>>>>>>> 0f2e1c26
<|MERGE_RESOLUTION|>--- conflicted
+++ resolved
@@ -203,7 +203,6 @@
     assert binmax == 2000
 
 
-<<<<<<< HEAD
 def test_update_dataframe() -> None:
 
     data = {"Year" : [2020, 2020, 2020, 2020, 2020],
@@ -223,7 +222,8 @@
     expected = np.array([10, 20, 300, 40, 50])
     np.testing.assert_array_equal(df["wind_direction"].to_numpy(),
                                   expected)
-=======
+   
+
 def test_create_bins() -> None:
     """Simple test of bin creation"""
 
@@ -246,5 +246,4 @@
     # -89.2 to 56.7
     expected = np.arange(-190-2.5, 157+2.5, 0.5)
 
-    np.testing.assert_array_equal(result, expected)
->>>>>>> 0f2e1c26
+    np.testing.assert_array_equal(result, expected)